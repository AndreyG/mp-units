
// The MIT License (MIT)
//
// Copyright (c) 2018 Mateusz Pusz
//
// Permission is hereby granted, free of charge, to any person obtaining a copy
// of this software and associated documentation files (the "Software"), to deal
// in the Software without restriction, including without limitation the rights
// to use, copy, modify, merge, publish, distribute, sublicense, and/or sell
// copies of the Software, and to permit persons to whom the Software is
// furnished to do so, subject to the following conditions:
//
// The above copyright notice and this permission notice shall be included in all
// copies or substantial portions of the Software.
//
// THE SOFTWARE IS PROVIDED "AS IS", WITHOUT WARRANTY OF ANY KIND, EXPRESS OR
// IMPLIED, INCLUDING BUT NOT LIMITED TO THE WARRANTIES OF MERCHANTABILITY,
// FITNESS FOR A PARTICULAR PURPOSE AND NONINFRINGEMENT. IN NO EVENT SHALL THE
// AUTHORS OR COPYRIGHT HOLDERS BE LIABLE FOR ANY CLAIM, DAMAGES OR OTHER
// LIABILITY, WHETHER IN AN ACTION OF CONTRACT, TORT OR OTHERWISE, ARISING FROM,
// OUT OF OR IN CONNECTION WITH THE SOFTWARE OR THE USE OR OTHER DEALINGS IN THE
// SOFTWARE.

#pragma once

// IWYU pragma: private, include <mp-units/framework.h>
#include <mp-units/bits/hacks.h>
#include <mp-units/bits/module_macros.h>
#include <mp-units/bits/sudo_cast.h>
#include <mp-units/compat_macros.h>
#include <mp-units/framework/customization_points.h>
#include <mp-units/framework/dimension_concepts.h>
#include <mp-units/framework/quantity_concepts.h>
#include <mp-units/framework/quantity_spec_concepts.h>
#include <mp-units/framework/reference.h>
#include <mp-units/framework/reference_concepts.h>
#include <mp-units/framework/representation_concepts.h>
#include <mp-units/framework/unit_concepts.h>

#ifndef MP_UNITS_IN_MODULE_INTERFACE
#include <mp-units/ext/contracts.h>
#ifdef MP_UNITS_IMPORT_STD
import std;
#else
#include <compare>  // IWYU pragma: export
#include <utility>
#endif
#endif

namespace mp_units {

namespace detail {

template<Unit UFrom, Unit UTo>
[[nodiscard]] consteval bool integral_conversion_factor(UFrom from, UTo to)
{
  if constexpr (is_same_v<UFrom, UTo>)
    return true;
  else
    return is_integral(get_canonical_unit(from).mag / get_canonical_unit(to).mag);
}

template<typename T>
concept IsFloatingPoint = treat_as_floating_point<T>;

template<typename FromRep, typename ToRep, auto FromUnit = one, auto ToUnit = one>
concept ValuePreservingTo = requires(FromRep&& from, ToRep to) {
  {
    to = std::forward<FromRep>(from)
  } -> std::same_as<ToRep&>;
} && (IsFloatingPoint<ToRep> || (!IsFloatingPoint<FromRep> && (integral_conversion_factor(FromUnit, ToUnit))));

template<typename QFrom, typename QTo>
concept QuantityConvertibleTo =
  Quantity<QFrom> && Quantity<QTo> && QuantitySpecConvertibleTo<QFrom::quantity_spec, QTo::quantity_spec> &&
  UnitConvertibleTo<QFrom::unit, QTo::unit> &&
  ValuePreservingTo<typename QFrom::rep, typename QTo::rep, QFrom::unit, QTo::unit> &&
  // TODO consider providing constraints of sudo_cast here rather than testing if it can be called (its return type is
  // deduced thus the function is evaluated here and may emit truncating conversion or other warnings)
  requires(QFrom q) { sudo_cast<QTo>(q); };

template<quantity_character Ch, typename Func, typename T, typename U>
concept InvokeResultOf = std::regular_invocable<Func, T, U> && RepresentationOf<std::invoke_result_t<Func, T, U>, Ch>;

template<typename Func, typename Q1, typename Q2,
         quantity_character Ch = std::invoke_result_t<Func, std::remove_const_t<decltype(Q1::quantity_spec)>,
                                                      std::remove_const_t<decltype(Q2::quantity_spec)>>::character>
concept InvocableQuantities =
  Quantity<Q1> && Quantity<Q2> && InvokeResultOf<Ch, Func, typename Q1::rep, typename Q2::rep>;

// TODO remove the following when clang diagnostics improve
// https://github.com/llvm/llvm-project/issues/96660
template<auto R1, auto R2>
concept HaveCommonReferenceImpl = requires { common_reference(R1, R2); };

template<auto R1, auto R2>
concept HaveCommonReference = HaveCommonReferenceImpl<R1, R2>;

template<typename Func, typename Q1, typename Q2>
concept CommonlyInvocableQuantities =
  Quantity<Q1> && Quantity<Q2> && HaveCommonReference<Q1::reference, Q2::reference> &&
  InvocableQuantities<Func, Q1, Q2, common_quantity_spec(Q1::quantity_spec, Q2::quantity_spec).character>;

template<typename Func, Quantity Q1, Quantity Q2>
  requires CommonlyInvocableQuantities<Func, Q1, Q2>
using common_quantity_for = quantity<common_reference(Q1::reference, Q2::reference),
                                     std::invoke_result_t<Func, typename Q1::rep, typename Q2::rep>>;

template<auto R1, auto R2, typename Rep1, typename Rep2>
concept SameValueAs = SameReference<R1, R2> && std::same_as<Rep1, Rep2>;

template<typename T>
using quantity_like_type = quantity<quantity_like_traits<T>::reference, typename quantity_like_traits<T>::rep>;

}  // namespace detail

MP_UNITS_EXPORT_BEGIN

/**
 * @brief A quantity
 *
 * Property of a phenomenon, body, or substance, where the property has a magnitude that can be
 * expressed by means of a number and a reference.
 *
 * @tparam R a reference of the quantity providing all information about quantity properties
 * @tparam Rep a type to be used to represent values of a quantity
 */
template<Reference auto R, RepresentationOf<get_quantity_spec(R).character> Rep = double>
class quantity {
public:
  Rep numerical_value_is_an_implementation_detail_;  ///< needs to be public for a structural type

  // member types and values
  static constexpr Reference auto reference = R;
  static constexpr QuantitySpec auto quantity_spec = get_quantity_spec(reference);
  static constexpr Dimension auto dimension = quantity_spec.dimension;
  static constexpr Unit auto unit = get_unit(reference);
  using rep = Rep;

  // static member functions
  [[nodiscard]] static constexpr quantity zero() noexcept
    requires requires { quantity_values<rep>::zero(); }
  {
    return {quantity_values<rep>::zero(), R};
  }

  [[nodiscard]] static constexpr quantity one() noexcept
    requires requires { quantity_values<rep>::one(); }
  {
    return {quantity_values<rep>::one(), R};
  }

  [[nodiscard]] static constexpr quantity min() noexcept
    requires requires { quantity_values<rep>::min(); }
  {
    return {quantity_values<rep>::min(), R};
  }

  [[nodiscard]] static constexpr quantity max() noexcept
    requires requires { quantity_values<rep>::max(); }
  {
    return {quantity_values<rep>::max(), R};
  }

  // construction, assignment, destruction
  quantity() = default;
  quantity(const quantity&) = default;
  quantity(quantity&&) = default;
  ~quantity() = default;

  template<typename FwdValue, Reference R2>
    requires detail::SameValueAs<R2{}, R, std::remove_cvref_t<FwdValue>, Rep>
  constexpr quantity(FwdValue&& v, R2) : numerical_value_is_an_implementation_detail_(std::forward<FwdValue>(v))
  {
  }

  template<typename FwdValue, Reference R2, typename Value = std::remove_cvref_t<FwdValue>>
    requires(!detail::SameValueAs<R2{}, R, Value, Rep>) &&
            detail::QuantityConvertibleTo<quantity<R2{}, Value>, quantity>
  constexpr quantity(FwdValue&& v, R2) : quantity(quantity<R2{}, Value>{std::forward<FwdValue>(v), R2{}})
  {
  }

  template<detail::ValuePreservingTo<Rep> FwdValue>
    requires(unit == ::mp_units::one)
  constexpr explicit(false) quantity(FwdValue&& v) :
      numerical_value_is_an_implementation_detail_(std::forward<FwdValue>(v))
  {
  }

  template<detail::QuantityConvertibleTo<quantity> Q>
  // NOLINTNEXTLINE(google-explicit-constructor, hicpp-explicit-conversions)
  constexpr explicit(!std::convertible_to<typename Q::rep, Rep>) quantity(const Q& q) :
      numerical_value_is_an_implementation_detail_(
        detail::sudo_cast<quantity>(q).numerical_value_is_an_implementation_detail_)
  {
  }

  template<QuantityLike Q>
    requires detail::QuantityConvertibleTo<detail::quantity_like_type<Q>, quantity>
  constexpr explicit(is_specialization_of<decltype(quantity_like_traits<Q>::to_numerical_value(std::declval<Q>())),
                                          convert_explicitly> ||
                     // NOLINTNEXTLINE(google-explicit-constructor, hicpp-explicit-conversions)
                     !std::convertible_to<typename quantity_like_traits<Q>::rep, Rep>) quantity(const Q& q) :
      quantity(
        ::mp_units::quantity{quantity_like_traits<Q>::to_numerical_value(q).value, quantity_like_traits<Q>::reference})
  {
  }

  quantity& operator=(const quantity&) = default;
  quantity& operator=(quantity&&) = default;

  template<detail::ValuePreservingTo<Rep> FwdValue>
    requires(unit == ::mp_units::one)
  constexpr quantity& operator=(FwdValue&& v)
  {
    numerical_value_is_an_implementation_detail_ = std::forward<FwdValue>(v);
    return *this;
  }

  // unit conversions
  template<detail::UnitCompatibleWith<unit, quantity_spec> ToU>
    requires detail::QuantityConvertibleTo<quantity, quantity<detail::make_reference(quantity_spec, ToU{}), Rep>>
  [[nodiscard]] constexpr QuantityOf<quantity_spec> auto in(ToU) const
  {
    return quantity<detail::make_reference(quantity_spec, ToU{}), Rep>{*this};
  }

  template<RepresentationOf<quantity_spec.character> ToRep>
    requires detail::QuantityConvertibleTo<quantity, quantity<reference, ToRep>>
  [[nodiscard]] constexpr QuantityOf<quantity_spec> auto in() const
  {
    return quantity<reference, ToRep>{*this};
  }

  template<RepresentationOf<quantity_spec.character> ToRep, detail::UnitCompatibleWith<unit, quantity_spec> ToU>
    requires detail::QuantityConvertibleTo<quantity, quantity<detail::make_reference(quantity_spec, ToU{}), ToRep>>
  [[nodiscard]] constexpr QuantityOf<quantity_spec> auto in(ToU) const
  {
    return quantity<detail::make_reference(quantity_spec, ToU{}), ToRep>{*this};
  }

  template<detail::UnitCompatibleWith<unit, quantity_spec> ToU>
    requires requires(quantity q) { value_cast<ToU{}>(q); }
  [[nodiscard]] constexpr QuantityOf<quantity_spec> auto force_in(ToU) const
  {
    return value_cast<ToU{}>(*this);
  }

  template<RepresentationOf<quantity_spec.character> ToRep>
    requires requires(quantity q) { value_cast<ToRep>(q); }
  [[nodiscard]] constexpr QuantityOf<quantity_spec> auto force_in() const
  {
    return value_cast<ToRep>(*this);
  }

  template<RepresentationOf<quantity_spec.character> ToRep, detail::UnitCompatibleWith<unit, quantity_spec> ToU>
    requires requires(quantity q) { value_cast<ToU{}, ToRep>(q); }
  [[nodiscard]] constexpr QuantityOf<quantity_spec> auto force_in(ToU) const
  {
    return value_cast<ToU{}, ToRep>(*this);
  }

  // data access
  template<Unit U>
    requires(U{} == unit)
  [[nodiscard]] constexpr rep& numerical_value_ref_in(U) & noexcept
  {
    return numerical_value_is_an_implementation_detail_;
  }

  template<Unit U>
    requires(U{} == unit)
  [[nodiscard]] constexpr const rep& numerical_value_ref_in(U) const& noexcept
  {
    return numerical_value_is_an_implementation_detail_;
  }

  template<Unit U>
    requires(U{} == unit)
  constexpr const rep&& numerical_value_ref_in(U) const&& noexcept
#if __cpp_deleted_function
    = delete("Can't form a reference to a temporary");
#else
    = delete;
#endif

  template<detail::UnitCompatibleWith<unit, quantity_spec> U>
    requires detail::QuantityConvertibleTo<quantity, quantity<detail::make_reference(quantity_spec, U{}), Rep>>
  [[nodiscard]] constexpr rep numerical_value_in(U) const noexcept
  {
    return (*this).in(U{}).numerical_value_is_an_implementation_detail_;
  }

  template<detail::UnitCompatibleWith<unit, quantity_spec> U>
    requires requires(quantity q) { value_cast<U{}>(q); }
  [[nodiscard]] constexpr rep force_numerical_value_in(U) const noexcept
  {
    return (*this).force_in(U{}).numerical_value_is_an_implementation_detail_;
  }

  // conversion operators
  template<typename V_, std::constructible_from<Rep> Value = std::remove_cvref_t<V_>>
    requires(unit == ::mp_units::one)
  [[nodiscard]] explicit operator V_() const& noexcept
  {
    return numerical_value_is_an_implementation_detail_;
  }

  template<typename Q_, QuantityLike Q = std::remove_cvref_t<Q_>>
    requires detail::QuantityConvertibleTo<quantity, detail::quantity_like_type<Q>>
  [[nodiscard]] explicit(is_specialization_of<decltype(quantity_like_traits<Q>::from_numerical_value(
                                                numerical_value_is_an_implementation_detail_)),
                                              convert_explicitly> ||
                         !std::convertible_to<Rep, typename quantity_like_traits<Q>::rep>) constexpr
  // NOLINTNEXTLINE(google-explicit-constructor, hicpp-explicit-conversions)
  operator Q_() const& noexcept(
    noexcept(quantity_like_traits<Q>::from_numerical_value(numerical_value_is_an_implementation_detail_)) &&
    std::is_nothrow_copy_constructible_v<rep>)
  {
    return quantity_like_traits<Q>::from_numerical_value(numerical_value_is_an_implementation_detail_).value;
  }

  template<typename Q_, QuantityLike Q = std::remove_cvref_t<Q_>>
    requires detail::QuantityConvertibleTo<quantity, detail::quantity_like_type<Q>>
  [[nodiscard]] explicit(is_specialization_of<decltype(quantity_like_traits<Q>::from_numerical_value(
                                                numerical_value_is_an_implementation_detail_)),
                                              convert_explicitly> ||
                         !std::convertible_to<Rep, typename quantity_like_traits<Q>::rep>) constexpr
  // NOLINTNEXTLINE(google-explicit-constructor, hicpp-explicit-conversions)
  operator Q_() && noexcept(
    noexcept(quantity_like_traits<Q>::from_numerical_value(numerical_value_is_an_implementation_detail_)) &&
    std::is_nothrow_move_constructible_v<rep>)
  {
    return quantity_like_traits<Q>::from_numerical_value(std::move(numerical_value_is_an_implementation_detail_)).value;
  }

  // member unary operators
  [[nodiscard]] constexpr QuantityOf<quantity_spec> auto operator+() const
    requires requires(rep v) {
      {
        +v
      } -> std::common_with<rep>;
    }
  {
    return ::mp_units::quantity{+numerical_value_is_an_implementation_detail_, reference};
  }

  [[nodiscard]] constexpr QuantityOf<quantity_spec> auto operator-() const
    requires requires(rep v) {
      {
        -v
      } -> std::common_with<rep>;
    }
  {
    return ::mp_units::quantity{-numerical_value_is_an_implementation_detail_, reference};
  }

  template<typename FwdQ, std::derived_from<quantity> Q = std::remove_cvref_t<FwdQ>>
  friend constexpr decltype(auto) operator++(FwdQ&& q)
    requires requires(rep v) {
      {
        ++v
      } -> std::same_as<rep&>;
    }
  {
    ++q.numerical_value_is_an_implementation_detail_;
    return std::forward<FwdQ>(q);
  }

  [[nodiscard]] constexpr QuantityOf<quantity_spec> auto operator++(int)
    requires requires(rep v) {
      {
        v++
      } -> std::common_with<rep>;
    }
  {
    return ::mp_units::quantity{numerical_value_is_an_implementation_detail_++, reference};
  }

  template<typename FwdQ, std::derived_from<quantity> Q = std::remove_cvref_t<FwdQ>>
  friend constexpr decltype(auto) operator--(FwdQ&& q)
    requires requires(rep v) {
      {
        --v
      } -> std::same_as<rep&>;
    }
  {
    --q.numerical_value_is_an_implementation_detail_;
    return std::forward<FwdQ>(q);
  }

  [[nodiscard]] constexpr QuantityOf<quantity_spec> auto operator--(int)
    requires requires(rep v) {
      {
        v--
      } -> std::common_with<rep>;
    }
  {
    return ::mp_units::quantity{numerical_value_is_an_implementation_detail_--, reference};
  }

  // compound assignment operators
  template<typename FwdQ, std::derived_from<quantity> Q = std::remove_cvref_t<FwdQ>>
    requires requires(rep a, rep b) {
      {
        a += b
      } -> std::same_as<rep&>;
    }
  friend constexpr decltype(auto) operator+=(FwdQ&& lhs, const quantity& rhs)
  {
    lhs.numerical_value_is_an_implementation_detail_ += rhs.numerical_value_is_an_implementation_detail_;
    return std::forward<FwdQ>(lhs);
  }

  template<typename FwdQ, std::derived_from<quantity> Q = std::remove_cvref_t<FwdQ>>
    requires requires(rep a, rep b) {
      {
        a -= b
      } -> std::same_as<rep&>;
    }
  friend constexpr decltype(auto) operator-=(FwdQ&& lhs, const quantity& rhs)
  {
    lhs.numerical_value_is_an_implementation_detail_ -= rhs.numerical_value_is_an_implementation_detail_;
    return std::forward<FwdQ>(lhs);
  }

  template<typename FwdQ, std::derived_from<quantity> Q = std::remove_cvref_t<FwdQ>>
    requires(!treat_as_floating_point<rep>) && requires(rep a, rep b) {
      {
        a %= b
      } -> std::same_as<rep&>;
    }
  friend constexpr decltype(auto) operator%=(FwdQ&& lhs, const quantity& rhs)

  {
    MP_UNITS_EXPECTS_DEBUG(rhs != zero());
    lhs.numerical_value_is_an_implementation_detail_ %= rhs.numerical_value_is_an_implementation_detail_;
    return std::forward<FwdQ>(lhs);
  }

  template<typename FwdQ, typename Value, std::derived_from<quantity> Q = std::remove_cvref_t<FwdQ>>
    requires(!Quantity<Value>) && requires(rep a, const Value b) {
      {
        a *= b
      } -> std::same_as<rep&>;
    }
  friend constexpr decltype(auto) operator*=(FwdQ&& lhs, const Value& v)
  {
<<<<<<< HEAD
    lhs.numerical_value_is_an_implementation_detail_ = lhs.numerical_value_is_an_implementation_detail_ * v;
    return std::forward<Q>(lhs);
=======
    lhs.numerical_value_is_an_implementation_detail_ *= v;
    return std::forward<FwdQ>(lhs);
>>>>>>> aedcbcf2
  }

  template<typename FwdQ1, QuantityOf<dimensionless> Q2, std::derived_from<quantity> Q1 = std::remove_cvref_t<FwdQ1>>
    requires(Q2::unit == ::mp_units::one) && requires(rep a, const typename Q2::rep b) {
      {
        a *= b
      } -> std::same_as<rep&>;
    }
  friend constexpr decltype(auto) operator*=(FwdQ1&& lhs, const Q2& rhs)
  {
<<<<<<< HEAD
    lhs.numerical_value_is_an_implementation_detail_ =
      lhs.numerical_value_is_an_implementation_detail_ * rhs.numerical_value_is_an_implementation_detail_;
    return std::forward<Q1>(lhs);
=======
    lhs.numerical_value_is_an_implementation_detail_ *= rhs.numerical_value_is_an_implementation_detail_;
    return std::forward<FwdQ1>(lhs);
>>>>>>> aedcbcf2
  }

  template<typename FwdQ, typename Value, std::derived_from<quantity> Q = std::remove_cvref_t<FwdQ>>
    requires(!Quantity<Value>) && requires(rep a, const Value b) {
      {
        a /= b
      } -> std::same_as<rep&>;
    }
  friend constexpr decltype(auto) operator/=(FwdQ&& lhs, const Value& v)
  {
    MP_UNITS_EXPECTS_DEBUG(v != quantity_values<Value>::zero());
<<<<<<< HEAD
    lhs.numerical_value_is_an_implementation_detail_ = lhs.numerical_value_is_an_implementation_detail_ / v;
    return std::forward<Q>(lhs);
=======
    lhs.numerical_value_is_an_implementation_detail_ /= v;
    return std::forward<FwdQ>(lhs);
>>>>>>> aedcbcf2
  }

  template<typename FwdQ1, QuantityOf<dimensionless> Q2, std::derived_from<quantity> Q1 = std::remove_cvref_t<FwdQ1>>
    requires(Q2::unit == ::mp_units::one) && requires(rep a, const typename Q2::rep b) {
      {
        a /= b
      } -> std::same_as<rep&>;
    }
  friend constexpr decltype(auto) operator/=(FwdQ1&& lhs, const Q2& rhs)
  {
    MP_UNITS_EXPECTS_DEBUG(rhs != rhs.zero());
<<<<<<< HEAD
    lhs.numerical_value_is_an_implementation_detail_ =
      lhs.numerical_value_is_an_implementation_detail_ / rhs.numerical_value_is_an_implementation_detail_;
    return std::forward<Q1>(lhs);
=======
    lhs.numerical_value_is_an_implementation_detail_ /= rhs.numerical_value_is_an_implementation_detail_;
    return std::forward<FwdQ1>(lhs);
>>>>>>> aedcbcf2
  }

  // binary operators on quantities
  template<std::derived_from<quantity> Q, auto R2, typename Rep2>
    requires detail::CommonlyInvocableQuantities<std::plus<>, quantity, quantity<R2, Rep2>>
  [[nodiscard]] friend constexpr Quantity auto operator+(const Q& lhs, const quantity<R2, Rep2>& rhs)
  {
    using ret = detail::common_quantity_for<std::plus<>, quantity, quantity<R2, Rep2>>;
    const ret ret_lhs(lhs);
    const ret ret_rhs(rhs);
    return ::mp_units::quantity{ret_lhs.numerical_value_ref_in(ret::unit) + ret_rhs.numerical_value_ref_in(ret::unit),
                                ret::reference};
  }

  template<std::derived_from<quantity> Q, RepresentationOf<quantity_character::scalar> Value>
    requires(Q::unit == ::mp_units::one) &&
            detail::InvokeResultOf<quantity_character::scalar, std::plus<>, Rep, const Value&>
  [[nodiscard]] friend constexpr Quantity auto operator+(const Q& lhs, const Value& rhs)
  {
    return lhs + ::mp_units::quantity{rhs};
  }

  template<std::derived_from<quantity> Q, RepresentationOf<quantity_character::scalar> Value>
    requires(Q::unit == ::mp_units::one) &&
            detail::InvokeResultOf<quantity_character::scalar, std::plus<>, Rep, const Value&>
  [[nodiscard]] friend constexpr Quantity auto operator+(const Value& lhs, const Q& rhs)
  {
    return ::mp_units::quantity{lhs} + rhs;
  }

  template<std::derived_from<quantity> Q, auto R2, typename Rep2>
    requires detail::CommonlyInvocableQuantities<std::minus<>, quantity, quantity<R2, Rep2>>
  [[nodiscard]] friend constexpr Quantity auto operator-(const Q& lhs, const quantity<R2, Rep2>& rhs)
  {
    using ret = detail::common_quantity_for<std::minus<>, quantity, quantity<R2, Rep2>>;
    const ret ret_lhs(lhs);
    const ret ret_rhs(rhs);
    return ::mp_units::quantity{ret_lhs.numerical_value_ref_in(ret::unit) - ret_rhs.numerical_value_ref_in(ret::unit),
                                ret::reference};
  }

  template<std::derived_from<quantity> Q, RepresentationOf<quantity_character::scalar> Value>
    requires(Q::unit == ::mp_units::one) &&
            detail::InvokeResultOf<quantity_character::scalar, std::minus<>, Rep, const Value&>
  [[nodiscard]] friend constexpr Quantity auto operator-(const Q& lhs, const Value& rhs)
  {
    return lhs - ::mp_units::quantity{rhs};
  }

  template<std::derived_from<quantity> Q, RepresentationOf<quantity_character::scalar> Value>
    requires(Q::unit == ::mp_units::one) &&
            detail::InvokeResultOf<quantity_character::scalar, std::minus<>, Rep, const Value&>
  [[nodiscard]] friend constexpr Quantity auto operator-(const Value& lhs, const Q& rhs)
  {
    return ::mp_units::quantity{lhs} - rhs;
  }

  template<std::derived_from<quantity> Q, auto R2, typename Rep2>
    requires(!treat_as_floating_point<Rep>) && (!treat_as_floating_point<Rep2>) &&
            detail::CommonlyInvocableQuantities<std::modulus<>, quantity, quantity<R2, Rep2>>
  [[nodiscard]] friend constexpr Quantity auto operator%(const Q& lhs, const quantity<R2, Rep2>& rhs)
  {
    MP_UNITS_EXPECTS_DEBUG(rhs != rhs.zero());
    using ret = detail::common_quantity_for<std::modulus<>, quantity, quantity<R2, Rep2>>;
    const ret ret_lhs(lhs);
    const ret ret_rhs(rhs);
    return ::mp_units::quantity{ret_lhs.numerical_value_ref_in(ret::unit) % ret_rhs.numerical_value_ref_in(ret::unit),
                                ret::reference};
  }

  template<std::derived_from<quantity> Q, RepresentationOf<quantity_character::scalar> Value>
    requires(Q::unit == ::mp_units::one) &&
            detail::InvokeResultOf<quantity_character::scalar, std::modulus<>, Rep, const Value&>
  [[nodiscard]] friend constexpr Quantity auto operator%(const Q& lhs, const Value& rhs)
  {
    return lhs % ::mp_units::quantity{rhs};
  }

  template<std::derived_from<quantity> Q, RepresentationOf<quantity_character::scalar> Value>
    requires(Q::unit == ::mp_units::one) &&
            detail::InvokeResultOf<quantity_character::scalar, std::modulus<>, Rep, const Value&>
  [[nodiscard]] friend constexpr Quantity auto operator%(const Value& lhs, const Q& rhs)
  {
    return ::mp_units::quantity{lhs} % rhs;
  }

  template<std::derived_from<quantity> Q, auto R2, typename Rep2>
    requires detail::InvocableQuantities<std::multiplies<>, quantity, quantity<R2, Rep2>>
  [[nodiscard]] friend constexpr Quantity auto operator*(const Q& lhs, const quantity<R2, Rep2>& rhs)
  {
    return ::mp_units::quantity{lhs.numerical_value_ref_in(unit) * rhs.numerical_value_ref_in(rhs.unit), R * R2};
  }

  template<std::derived_from<quantity> Q, typename Value>
    requires(!Quantity<Value>) &&
            (!Reference<Value>) && detail::InvokeResultOf<quantity_spec.character, std::multiplies<>, Rep, const Value&>
  [[nodiscard]] friend constexpr QuantityOf<quantity_spec> auto operator*(const Q& q, const Value& v)
  {
    return ::mp_units::quantity{q.numerical_value_ref_in(unit) * v, R};
  }

  template<typename Value, std::derived_from<quantity> Q>
    requires(!Quantity<Value>) &&
            (!Reference<Value>) && detail::InvokeResultOf<quantity_spec.character, std::multiplies<>, const Value&, Rep>
  [[nodiscard]] friend constexpr QuantityOf<quantity_spec> auto operator*(const Value& v, const Q& q)
  {
    return ::mp_units::quantity{v * q.numerical_value_ref_in(unit), R};
  }

  template<std::derived_from<quantity> Q, auto R2, typename Rep2>
    requires detail::InvocableQuantities<std::divides<>, quantity, quantity<R2, Rep2>>
  [[nodiscard]] friend constexpr Quantity auto operator/(const Q& lhs, const quantity<R2, Rep2>& rhs)
  {
    MP_UNITS_EXPECTS_DEBUG(rhs != rhs.zero());
    return ::mp_units::quantity{lhs.numerical_value_ref_in(unit) / rhs.numerical_value_ref_in(rhs.unit), R / R2};
  }

  template<std::derived_from<quantity> Q, typename Value>
    requires(!Quantity<Value>) &&
            (!Reference<Value>) && detail::InvokeResultOf<quantity_spec.character, std::divides<>, Rep, const Value&>
  [[nodiscard]] friend constexpr QuantityOf<quantity_spec> auto operator/(const Q& q, const Value& v)
  {
    MP_UNITS_EXPECTS_DEBUG(v != quantity_values<Value>::zero());
    return ::mp_units::quantity{q.numerical_value_ref_in(unit) / v, R};
  }

  template<typename Value, std::derived_from<quantity> Q>
    requires(!Quantity<Value>) &&
            (!Reference<Value>) && detail::InvokeResultOf<quantity_spec.character, std::divides<>, const Value&, Rep>
  [[nodiscard]] friend constexpr QuantityOf<inverse(quantity_spec)> auto operator/(const Value& v, const Q& q)
  {
    return ::mp_units::quantity{v / q.numerical_value_ref_in(unit), ::mp_units::one / R};
  }

  template<std::derived_from<quantity> Q, auto R2, typename Rep2>
    requires requires { typename std::common_type_t<quantity, quantity<R2, Rep2>>; } &&
             std::equality_comparable<typename std::common_type_t<quantity, quantity<R2, Rep2>>::rep>
  [[nodiscard]] friend constexpr bool operator==(const Q& lhs, const quantity<R2, Rep2>& rhs)
  {
    using ct = std::common_type_t<quantity, quantity<R2, Rep2>>;
    const ct ct_lhs(lhs);
    const ct ct_rhs(rhs);
    return ct_lhs.numerical_value_ref_in(ct::unit) == ct_rhs.numerical_value_ref_in(ct::unit);
  }

  template<std::derived_from<quantity> Q, RepresentationOf<quantity_character::scalar> Value>
    requires(Q::unit == ::mp_units::one) && std::equality_comparable_with<Rep, Value>
  [[nodiscard]] friend constexpr bool operator==(const Q& lhs, const Value& rhs)
  {
    return lhs.numerical_value_ref_in(unit) == rhs;
  }

  template<std::derived_from<quantity> Q, auto R2, typename Rep2>
    requires requires { typename std::common_type_t<quantity, quantity<R2, Rep2>>; } &&
             std::three_way_comparable<typename std::common_type_t<quantity, quantity<R2, Rep2>>::rep>
  [[nodiscard]] friend constexpr auto operator<=>(const Q& lhs, const quantity<R2, Rep2>& rhs)
  {
    using ct = std::common_type_t<quantity, quantity<R2, Rep2>>;
    const ct ct_lhs(lhs);
    const ct ct_rhs(rhs);
    return ct_lhs.numerical_value_ref_in(ct::unit) <=> ct_rhs.numerical_value_ref_in(ct::unit);
  }

  template<std::derived_from<quantity> Q, RepresentationOf<quantity_character::scalar> Value>
    requires(Q::unit == ::mp_units::one) && std::three_way_comparable_with<Rep, Value>
  [[nodiscard]] friend constexpr auto operator<=>(const Q& lhs, const Value& rhs)
  {
    return lhs.numerical_value_ref_in(unit) <=> rhs;
  }
};

// CTAD
template<Representation Value, Reference R>
explicit(false) quantity(Value v, R) -> quantity<R{}, Value>;

template<Representation Value>
explicit(false) quantity(Value) -> quantity<one, Value>;

template<QuantityLike Q>
explicit(
  is_specialization_of<decltype(quantity_like_traits<Q>::to_numerical_value(std::declval<Q>())), convert_explicitly>)
  quantity(Q) -> quantity<quantity_like_traits<Q>::reference, typename quantity_like_traits<Q>::rep>;

MP_UNITS_EXPORT_END

}  // namespace mp_units

template<mp_units::Quantity Q1, mp_units::Quantity Q2>
  requires requires {
    {
      mp_units::common_reference(Q1::reference, Q2::reference)
    } -> mp_units::Reference;
    typename std::common_type_t<typename Q1::rep, typename Q2::rep>;
  }
struct std::common_type<Q1, Q2> {
  using type = mp_units::quantity<mp_units::common_reference(Q1::reference, Q2::reference),
                                  std::common_type_t<typename Q1::rep, typename Q2::rep>>;
};

template<mp_units::Quantity Q, mp_units::RepresentationOf<mp_units::quantity_character::scalar> Value>
  requires(Q::unit == mp_units::one) && requires { typename std::common_type_t<typename Q::rep, Value>; }
struct std::common_type<Q, Value> {
  using type = mp_units::quantity<Q::reference, std::common_type_t<typename Q::rep, Value>>;
};

template<mp_units::Quantity Q, mp_units::RepresentationOf<mp_units::quantity_character::scalar> Value>
  requires(Q::unit == mp_units::one) && requires { typename std::common_type_t<typename Q::rep, Value>; }
struct std::common_type<Value, Q> : std::common_type<Q, Value> {};<|MERGE_RESOLUTION|>--- conflicted
+++ resolved
@@ -447,13 +447,8 @@
     }
   friend constexpr decltype(auto) operator*=(FwdQ&& lhs, const Value& v)
   {
-<<<<<<< HEAD
     lhs.numerical_value_is_an_implementation_detail_ = lhs.numerical_value_is_an_implementation_detail_ * v;
-    return std::forward<Q>(lhs);
-=======
-    lhs.numerical_value_is_an_implementation_detail_ *= v;
     return std::forward<FwdQ>(lhs);
->>>>>>> aedcbcf2
   }
 
   template<typename FwdQ1, QuantityOf<dimensionless> Q2, std::derived_from<quantity> Q1 = std::remove_cvref_t<FwdQ1>>
@@ -464,14 +459,9 @@
     }
   friend constexpr decltype(auto) operator*=(FwdQ1&& lhs, const Q2& rhs)
   {
-<<<<<<< HEAD
     lhs.numerical_value_is_an_implementation_detail_ =
       lhs.numerical_value_is_an_implementation_detail_ * rhs.numerical_value_is_an_implementation_detail_;
-    return std::forward<Q1>(lhs);
-=======
-    lhs.numerical_value_is_an_implementation_detail_ *= rhs.numerical_value_is_an_implementation_detail_;
     return std::forward<FwdQ1>(lhs);
->>>>>>> aedcbcf2
   }
 
   template<typename FwdQ, typename Value, std::derived_from<quantity> Q = std::remove_cvref_t<FwdQ>>
@@ -483,13 +473,8 @@
   friend constexpr decltype(auto) operator/=(FwdQ&& lhs, const Value& v)
   {
     MP_UNITS_EXPECTS_DEBUG(v != quantity_values<Value>::zero());
-<<<<<<< HEAD
     lhs.numerical_value_is_an_implementation_detail_ = lhs.numerical_value_is_an_implementation_detail_ / v;
-    return std::forward<Q>(lhs);
-=======
-    lhs.numerical_value_is_an_implementation_detail_ /= v;
     return std::forward<FwdQ>(lhs);
->>>>>>> aedcbcf2
   }
 
   template<typename FwdQ1, QuantityOf<dimensionless> Q2, std::derived_from<quantity> Q1 = std::remove_cvref_t<FwdQ1>>
@@ -501,14 +486,9 @@
   friend constexpr decltype(auto) operator/=(FwdQ1&& lhs, const Q2& rhs)
   {
     MP_UNITS_EXPECTS_DEBUG(rhs != rhs.zero());
-<<<<<<< HEAD
     lhs.numerical_value_is_an_implementation_detail_ =
       lhs.numerical_value_is_an_implementation_detail_ / rhs.numerical_value_is_an_implementation_detail_;
-    return std::forward<Q1>(lhs);
-=======
-    lhs.numerical_value_is_an_implementation_detail_ /= rhs.numerical_value_is_an_implementation_detail_;
     return std::forward<FwdQ1>(lhs);
->>>>>>> aedcbcf2
   }
 
   // binary operators on quantities
