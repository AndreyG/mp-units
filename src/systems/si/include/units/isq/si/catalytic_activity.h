// The MIT License (MIT)
//
// Copyright (c) 2018 Mateusz Pusz
//
// Permission is hereby granted, free of charge, to any person obtaining a copy
// of this software and associated documentation files (the "Software"), to deal
// in the Software without restriction, including without limitation the rights
// to use, copy, modify, merge, publish, distribute, sublicense, and/or sell
// copies of the Software, and to permit persons to whom the Software is
// furnished to do so, subject to the following conditions:
//
// The above copyright notice and this permission notice shall be included in all
// copies or substantial portions of the Software.
//
// THE SOFTWARE IS PROVIDED "AS IS", WITHOUT WARRANTY OF ANY KIND, EXPRESS OR
// IMPLIED, INCLUDING BUT NOT LIMITED TO THE WARRANTIES OF MERCHANTABILITY,
// FITNESS FOR A PARTICULAR PURPOSE AND NONINFRINGEMENT. IN NO EVENT SHALL THE
// AUTHORS OR COPYRIGHT HOLDERS BE LIABLE FOR ANY CLAIM, DAMAGES OR OTHER
// LIABILITY, WHETHER IN AN ACTION OF CONTRACT, TORT OR OTHERWISE, ARISING FROM,
// OUT OF OR IN CONNECTION WITH THE SOFTWARE OR THE USE OR OTHER DEALINGS IN THE
// SOFTWARE.

#pragma once

// IWYU pragma: begin_exports
#include <units/isq/dimensions/catalytic_activity.h>
#include <units/quantity.h>
#include <units/reference.h>
#include <units/symbol_text.h>
// IWYU pragma: end_exports

#include <units/isq/si/amount_of_substance.h>
#include <units/isq/si/prefixes.h>
#include <units/isq/si/time.h>
#include <units/unit.h>

namespace units::isq::si {

struct katal : named_unit<katal, "kat"> {};
struct yoctokatal : prefixed_unit<yoctokatal, yocto, katal> {};
struct zeptokatal : prefixed_unit<zeptokatal, zepto, katal> {};
struct attokatal : prefixed_unit<attokatal, atto, katal> {};
struct femtokatal : prefixed_unit<femtokatal, femto, katal> {};
struct picokatal : prefixed_unit<picokatal, pico, katal> {};
struct nanokatal : prefixed_unit<nanokatal, nano, katal> {};
struct microkatal : prefixed_unit<microkatal, micro, katal> {};
struct millikatal : prefixed_unit<millikatal, milli, katal> {};
struct centikatal : prefixed_unit<centikatal, centi, katal> {};
struct decikatal : prefixed_unit<decikatal, deci, katal> {};
struct decakatal : prefixed_unit<decakatal, deca, katal> {};
struct hectokatal : prefixed_unit<hectokatal, hecto, katal> {};
struct kilokatal : prefixed_unit<kilokatal, kilo, katal> {};
struct megakatal : prefixed_unit<megakatal, mega, katal> {};
struct gigakatal : prefixed_unit<gigakatal, giga, katal> {};
struct terakatal : prefixed_unit<terakatal, tera, katal> {};
struct petakatal : prefixed_unit<petakatal, peta, katal> {};
struct exakatal : prefixed_unit<exakatal, exa, katal> {};
struct zettakatal : prefixed_unit<zettakatal, zetta, katal> {};
struct yottakatal : prefixed_unit<yottakatal, yotta, katal> {};

<<<<<<< HEAD
struct enzyme_unit : named_scaled_unit<enzyme_unit, "U", prefix, as_magnitude<ratio(1, 60, -6)>(), katal> {};
=======
struct enzyme_unit : named_scaled_unit<enzyme_unit, "U", ratio(1, 60, -6), katal> {};
>>>>>>> 8c0f9d4f

struct dim_catalytic_activity :
    isq::dim_catalytic_activity<dim_catalytic_activity, katal, dim_time, dim_amount_of_substance> {};

template<UnitOf<dim_catalytic_activity> U, Representation Rep = double>
using catalytic_activity = quantity<dim_catalytic_activity, U, Rep>;

#ifndef UNITS_NO_LITERALS

inline namespace literals {

// kat
constexpr auto operator"" _q_kat(unsigned long long l)
{
  gsl_ExpectsAudit(std::in_range<std::int64_t>(l));
  return catalytic_activity<katal, std::int64_t>(static_cast<std::int64_t>(l));
}
constexpr auto operator"" _q_kat(long double l) { return catalytic_activity<katal, long double>(l); }

// ykat
constexpr auto operator"" _q_ykat(unsigned long long l)
{
  gsl_ExpectsAudit(std::in_range<std::int64_t>(l));
  return catalytic_activity<yoctokatal, std::int64_t>(static_cast<std::int64_t>(l));
}
constexpr auto operator"" _q_ykat(long double l) { return catalytic_activity<yoctokatal, long double>(l); }

// zkat
constexpr auto operator"" _q_zkat(unsigned long long l)
{
  gsl_ExpectsAudit(std::in_range<std::int64_t>(l));
  return catalytic_activity<zeptokatal, std::int64_t>(static_cast<std::int64_t>(l));
}
constexpr auto operator"" _q_zkat(long double l) { return catalytic_activity<zeptokatal, long double>(l); }

// akat
constexpr auto operator"" _q_akat(unsigned long long l)
{
  gsl_ExpectsAudit(std::in_range<std::int64_t>(l));
  return catalytic_activity<attokatal, std::int64_t>(static_cast<std::int64_t>(l));
}
constexpr auto operator"" _q_akat(long double l) { return catalytic_activity<attokatal, long double>(l); }

// fkat
constexpr auto operator"" _q_fkat(unsigned long long l)
{
  gsl_ExpectsAudit(std::in_range<std::int64_t>(l));
  return catalytic_activity<femtokatal, std::int64_t>(static_cast<std::int64_t>(l));
}
constexpr auto operator"" _q_fkat(long double l) { return catalytic_activity<femtokatal, long double>(l); }

// pkat
constexpr auto operator"" _q_pkat(unsigned long long l)
{
  gsl_ExpectsAudit(std::in_range<std::int64_t>(l));
  return catalytic_activity<picokatal, std::int64_t>(static_cast<std::int64_t>(l));
}
constexpr auto operator"" _q_pkat(long double l) { return catalytic_activity<picokatal, long double>(l); }

// nkat
constexpr auto operator"" _q_nkat(unsigned long long l)
{
  gsl_ExpectsAudit(std::in_range<std::int64_t>(l));
  return catalytic_activity<nanokatal, std::int64_t>(static_cast<std::int64_t>(l));
}
constexpr auto operator"" _q_nkat(long double l) { return catalytic_activity<nanokatal, long double>(l); }

// ukat
constexpr auto operator"" _q_ukat(unsigned long long l)
{
  gsl_ExpectsAudit(std::in_range<std::int64_t>(l));
  return catalytic_activity<microkatal, std::int64_t>(static_cast<std::int64_t>(l));
}
constexpr auto operator"" _q_ukat(long double l) { return catalytic_activity<microkatal, long double>(l); }

// mkat
constexpr auto operator"" _q_mkat(unsigned long long l)
{
  gsl_ExpectsAudit(std::in_range<std::int64_t>(l));
  return catalytic_activity<millikatal, std::int64_t>(static_cast<std::int64_t>(l));
}
constexpr auto operator"" _q_mkat(long double l) { return catalytic_activity<millikatal, long double>(l); }

// ckat
constexpr auto operator"" _q_ckat(unsigned long long l)
{
  gsl_ExpectsAudit(std::in_range<std::int64_t>(l));
  return catalytic_activity<centikatal, std::int64_t>(static_cast<std::int64_t>(l));
}
constexpr auto operator"" _q_ckat(long double l) { return catalytic_activity<centikatal, long double>(l); }

// dkat
constexpr auto operator"" _q_dkat(unsigned long long l)
{
  gsl_ExpectsAudit(std::in_range<std::int64_t>(l));
  return catalytic_activity<decikatal, std::int64_t>(static_cast<std::int64_t>(l));
}
constexpr auto operator"" _q_dkat(long double l) { return catalytic_activity<decikatal, long double>(l); }

// dakat
constexpr auto operator"" _q_dakat(unsigned long long l)
{
  gsl_ExpectsAudit(std::in_range<std::int64_t>(l));
  return catalytic_activity<decakatal, std::int64_t>(static_cast<std::int64_t>(l));
}
constexpr auto operator"" _q_dakat(long double l) { return catalytic_activity<decakatal, long double>(l); }

// hkat
constexpr auto operator"" _q_hkat(unsigned long long l)
{
  gsl_ExpectsAudit(std::in_range<std::int64_t>(l));
  return catalytic_activity<hectokatal, std::int64_t>(static_cast<std::int64_t>(l));
}
constexpr auto operator"" _q_hkat(long double l) { return catalytic_activity<hectokatal, long double>(l); }

// kkat
constexpr auto operator"" _q_kkat(unsigned long long l)
{
  gsl_ExpectsAudit(std::in_range<std::int64_t>(l));
  return catalytic_activity<kilokatal, std::int64_t>(static_cast<std::int64_t>(l));
}
constexpr auto operator"" _q_kkat(long double l) { return catalytic_activity<kilokatal, long double>(l); }

// Mkat
constexpr auto operator"" _q_Mkat(unsigned long long l)
{
  gsl_ExpectsAudit(std::in_range<std::int64_t>(l));
  return catalytic_activity<megakatal, std::int64_t>(static_cast<std::int64_t>(l));
}
constexpr auto operator"" _q_Mkat(long double l) { return catalytic_activity<megakatal, long double>(l); }

// Gkat
constexpr auto operator"" _q_Gkat(unsigned long long l)
{
  gsl_ExpectsAudit(std::in_range<std::int64_t>(l));
  return catalytic_activity<gigakatal, std::int64_t>(static_cast<std::int64_t>(l));
}
constexpr auto operator"" _q_Gkat(long double l) { return catalytic_activity<gigakatal, long double>(l); }

// Tkat
constexpr auto operator"" _q_Tkat(unsigned long long l)
{
  gsl_ExpectsAudit(std::in_range<std::int64_t>(l));
  return catalytic_activity<terakatal, std::int64_t>(static_cast<std::int64_t>(l));
}
constexpr auto operator"" _q_Tkat(long double l) { return catalytic_activity<terakatal, long double>(l); }

// Pkat
constexpr auto operator"" _q_Pkat(unsigned long long l)
{
  gsl_ExpectsAudit(std::in_range<std::int64_t>(l));
  return catalytic_activity<petakatal, std::int64_t>(static_cast<std::int64_t>(l));
}
constexpr auto operator"" _q_Pkat(long double l) { return catalytic_activity<petakatal, long double>(l); }

// Ekat
constexpr auto operator"" _q_Ekat(unsigned long long l)
{
  gsl_ExpectsAudit(std::in_range<std::int64_t>(l));
  return catalytic_activity<exakatal, std::int64_t>(static_cast<std::int64_t>(l));
}
constexpr auto operator"" _q_Ekat(long double l) { return catalytic_activity<exakatal, long double>(l); }

// Zkat
constexpr auto operator"" _q_Zkat(unsigned long long l)
{
  gsl_ExpectsAudit(std::in_range<std::int64_t>(l));
  return catalytic_activity<zettakatal, std::int64_t>(static_cast<std::int64_t>(l));
}
constexpr auto operator"" _q_Zkat(long double l) { return catalytic_activity<zettakatal, long double>(l); }

// Ykat
constexpr auto operator"" _q_Ykat(unsigned long long l)
{
  gsl_ExpectsAudit(std::in_range<std::int64_t>(l));
  return catalytic_activity<yottakatal, std::int64_t>(static_cast<std::int64_t>(l));
}
constexpr auto operator"" _q_Ykat(long double l) { return catalytic_activity<yottakatal, long double>(l); }

// U
constexpr auto operator"" _q_U(unsigned long long l)
{
  gsl_ExpectsAudit(std::in_range<std::int64_t>(l));
  return catalytic_activity<enzyme_unit, std::int64_t>(static_cast<std::int64_t>(l));
}
constexpr auto operator"" _q_U(long double l) { return catalytic_activity<enzyme_unit, long double>(l); }

}  // namespace literals

#endif  // UNITS_NO_LITERALS

#ifndef UNITS_NO_REFERENCES

namespace catalytic_activity_references {

inline constexpr auto kat = reference<dim_catalytic_activity, katal>{};
inline constexpr auto ykat = reference<dim_catalytic_activity, yoctokatal>{};
inline constexpr auto zkat = reference<dim_catalytic_activity, zeptokatal>{};
inline constexpr auto akat = reference<dim_catalytic_activity, attokatal>{};
inline constexpr auto fkat = reference<dim_catalytic_activity, femtokatal>{};
inline constexpr auto pkat = reference<dim_catalytic_activity, picokatal>{};
inline constexpr auto nkat = reference<dim_catalytic_activity, nanokatal>{};
inline constexpr auto ukat = reference<dim_catalytic_activity, microkatal>{};
inline constexpr auto mkat = reference<dim_catalytic_activity, millikatal>{};
inline constexpr auto ckat = reference<dim_catalytic_activity, centikatal>{};
inline constexpr auto dkat = reference<dim_catalytic_activity, decikatal>{};
inline constexpr auto dakat = reference<dim_catalytic_activity, decakatal>{};
inline constexpr auto hkat = reference<dim_catalytic_activity, hectokatal>{};
inline constexpr auto kkat = reference<dim_catalytic_activity, kilokatal>{};
inline constexpr auto Mkat = reference<dim_catalytic_activity, megakatal>{};
inline constexpr auto Gkat = reference<dim_catalytic_activity, gigakatal>{};
inline constexpr auto Tkat = reference<dim_catalytic_activity, terakatal>{};
inline constexpr auto Pkat = reference<dim_catalytic_activity, petakatal>{};
inline constexpr auto Ekat = reference<dim_catalytic_activity, exakatal>{};
inline constexpr auto Zkat = reference<dim_catalytic_activity, zettakatal>{};
inline constexpr auto Ykat = reference<dim_catalytic_activity, yottakatal>{};
inline constexpr auto U = reference<dim_catalytic_activity, enzyme_unit>{};

}  // namespace catalytic_activity_references

namespace references {

using namespace catalytic_activity_references;

}  // namespace references

#endif  // UNITS_NO_REFERENCES

}  // namespace units::isq::si

#ifndef UNITS_NO_ALIASES

namespace units::aliases::isq::si::inline catalytic_activity {

template<Representation Rep = double>
using kat = units::isq::si::catalytic_activity<units::isq::si::katal, Rep>;
template<Representation Rep = double>
using ykat = units::isq::si::catalytic_activity<units::isq::si::yoctokatal, Rep>;
template<Representation Rep = double>
using zkat = units::isq::si::catalytic_activity<units::isq::si::zeptokatal, Rep>;
template<Representation Rep = double>
using akat = units::isq::si::catalytic_activity<units::isq::si::attokatal, Rep>;
template<Representation Rep = double>
using fkat = units::isq::si::catalytic_activity<units::isq::si::femtokatal, Rep>;
template<Representation Rep = double>
using pkat = units::isq::si::catalytic_activity<units::isq::si::picokatal, Rep>;
template<Representation Rep = double>
using nkat = units::isq::si::catalytic_activity<units::isq::si::nanokatal, Rep>;
template<Representation Rep = double>
using ukat = units::isq::si::catalytic_activity<units::isq::si::microkatal, Rep>;
template<Representation Rep = double>
using mkat = units::isq::si::catalytic_activity<units::isq::si::millikatal, Rep>;
template<Representation Rep = double>
using ckat = units::isq::si::catalytic_activity<units::isq::si::centikatal, Rep>;
template<Representation Rep = double>
using dkat = units::isq::si::catalytic_activity<units::isq::si::decikatal, Rep>;
template<Representation Rep = double>
using dakat = units::isq::si::catalytic_activity<units::isq::si::decakatal, Rep>;
template<Representation Rep = double>
using hkat = units::isq::si::catalytic_activity<units::isq::si::hectokatal, Rep>;
template<Representation Rep = double>
using kkat = units::isq::si::catalytic_activity<units::isq::si::kilokatal, Rep>;
template<Representation Rep = double>
using Mkat = units::isq::si::catalytic_activity<units::isq::si::megakatal, Rep>;
template<Representation Rep = double>
using Gkat = units::isq::si::catalytic_activity<units::isq::si::gigakatal, Rep>;
template<Representation Rep = double>
using Tkat = units::isq::si::catalytic_activity<units::isq::si::terakatal, Rep>;
template<Representation Rep = double>
using Pkat = units::isq::si::catalytic_activity<units::isq::si::petakatal, Rep>;
template<Representation Rep = double>
using Ekat = units::isq::si::catalytic_activity<units::isq::si::exakatal, Rep>;
template<Representation Rep = double>
using Zkat = units::isq::si::catalytic_activity<units::isq::si::zettakatal, Rep>;
template<Representation Rep = double>
using Ykat = units::isq::si::catalytic_activity<units::isq::si::yottakatal, Rep>;
template<Representation Rep = double>
using U = units::isq::si::catalytic_activity<units::isq::si::enzyme_unit, Rep>;

}  // namespace units::aliases::isq::si::inline catalytic_activity

#endif  // UNITS_NO_ALIASES<|MERGE_RESOLUTION|>--- conflicted
+++ resolved
@@ -58,11 +58,7 @@
 struct zettakatal : prefixed_unit<zettakatal, zetta, katal> {};
 struct yottakatal : prefixed_unit<yottakatal, yotta, katal> {};
 
-<<<<<<< HEAD
-struct enzyme_unit : named_scaled_unit<enzyme_unit, "U", prefix, as_magnitude<ratio(1, 60, -6)>(), katal> {};
-=======
-struct enzyme_unit : named_scaled_unit<enzyme_unit, "U", ratio(1, 60, -6), katal> {};
->>>>>>> 8c0f9d4f
+struct enzyme_unit : named_scaled_unit<enzyme_unit, "U", as_magnitude<ratio(1, 60, -6)>(), katal> {};
 
 struct dim_catalytic_activity :
     isq::dim_catalytic_activity<dim_catalytic_activity, katal, dim_time, dim_amount_of_substance> {};
