// The MIT License (MIT)
//
// Copyright (c) 2018 Mateusz Pusz
//
// Permission is hereby granted, free of charge, to any person obtaining a copy
// of this software and associated documentation files (the "Software"), to deal
// in the Software without restriction, including without limitation the rights
// to use, copy, modify, merge, publish, distribute, sublicense, and/or sell
// copies of the Software, and to permit persons to whom the Software is
// furnished to do so, subject to the following conditions:
//
// The above copyright notice and this permission notice shall be included in all
// copies or substantial portions of the Software.
//
// THE SOFTWARE IS PROVIDED "AS IS", WITHOUT WARRANTY OF ANY KIND, EXPRESS OR
// IMPLIED, INCLUDING BUT NOT LIMITED TO THE WARRANTIES OF MERCHANTABILITY,
// FITNESS FOR A PARTICULAR PURPOSE AND NONINFRINGEMENT. IN NO EVENT SHALL THE
// AUTHORS OR COPYRIGHT HOLDERS BE LIABLE FOR ANY CLAIM, DAMAGES OR OTHER
// LIABILITY, WHETHER IN AN ACTION OF CONTRACT, TORT OR OTHERWISE, ARISING FROM,
// OUT OF OR IN CONNECTION WITH THE SOFTWARE OR THE USE OR OTHER DEALINGS IN THE
// SOFTWARE.

#pragma once

#include <units/base_dimension.h>
#include <units/isq/iec80000/binary_prefixes.h>
#include <units/isq/si/prefixes.h>
#include <units/unit.h>

// IWYU pragma: begin_exports
#include <units/quantity.h>
#include <units/reference.h>
#include <units/symbol_text.h>
// IWYU pragma: end_exports

namespace units::isq::iec80000 {

struct bit : named_unit<bit, "bit"> {};

struct kilobit : prefixed_unit<kilobit, si::kilo, bit> {};
struct megabit : prefixed_unit<megabit, si::mega, bit> {};
struct gigabit : prefixed_unit<gigabit, si::giga, bit> {};
struct terabit : prefixed_unit<terabit, si::tera, bit> {};
struct petabit : prefixed_unit<petabit, si::peta, bit> {};
struct exabit : prefixed_unit<exabit, si::exa, bit> {};
struct zettabit : prefixed_unit<zettabit, si::zetta, bit> {};
struct yottabit : prefixed_unit<yottabit, si::yotta, bit> {};

struct kibibit : prefixed_unit<kibibit, kibi, bit> {};
struct mebibit : prefixed_unit<mebibit, mebi, bit> {};
struct gibibit : prefixed_unit<gibibit, gibi, bit> {};
struct tebibit : prefixed_unit<tebibit, tebi, bit> {};
struct pebibit : prefixed_unit<pebibit, pebi, bit> {};
struct exbibit : prefixed_unit<exbibit, exbi, bit> {};

struct byte : named_scaled_unit<byte, "B", ratio(8), bit> {};

<<<<<<< HEAD
struct byte : named_scaled_unit<byte, "B", si::prefix, as_magnitude<8>(), bit> {};
=======
>>>>>>> 8c0f9d4f
struct kilobyte : prefixed_unit<kilobyte, si::kilo, byte> {};
struct megabyte : prefixed_unit<megabyte, si::mega, byte> {};
struct gigabyte : prefixed_unit<gigabyte, si::giga, byte> {};
struct terabyte : prefixed_unit<terabyte, si::tera, byte> {};
struct petabyte : prefixed_unit<petabyte, si::peta, byte> {};
struct exabyte : prefixed_unit<exabyte, si::exa, byte> {};
struct zettabyte : prefixed_unit<zettabyte, si::zetta, byte> {};
struct yottabyte : prefixed_unit<yottabyte, si::yotta, byte> {};

struct kibibyte : prefixed_unit<kibibyte, kibi, byte> {};
struct mebibyte : prefixed_unit<mebibyte, mebi, byte> {};
struct gibibyte : prefixed_unit<gibibyte, gibi, byte> {};
struct tebibyte : prefixed_unit<tebibyte, tebi, byte> {};
struct pebibyte : prefixed_unit<pebibyte, pebi, byte> {};
// struct exbibyte : prefixed_unit<exbibyte, exbi, byte> {};

struct dim_storage_capacity : base_dimension<"M", byte> {};

template<typename T>
concept StorageCapacity = QuantityOf<T, dim_storage_capacity>;

template<UnitOf<dim_storage_capacity> U, Representation Rep = double>
using storage_capacity = quantity<dim_storage_capacity, U, Rep>;

#ifndef UNITS_NO_LITERALS

inline namespace literals {

// bits
constexpr auto operator"" _q_bit(unsigned long long l)
{
  gsl_ExpectsAudit(std::in_range<std::int64_t>(l));
  return storage_capacity<bit, std::int64_t>(static_cast<std::int64_t>(l));
}

constexpr auto operator"" _q_kbit(unsigned long long l)
{
  gsl_ExpectsAudit(std::in_range<std::int64_t>(l));
  return storage_capacity<kilobit, std::int64_t>(static_cast<std::int64_t>(l));
}
constexpr auto operator"" _q_Mbit(unsigned long long l)
{
  gsl_ExpectsAudit(std::in_range<std::int64_t>(l));
  return storage_capacity<megabit, std::int64_t>(static_cast<std::int64_t>(l));
}
constexpr auto operator"" _q_Gbit(unsigned long long l)
{
  gsl_ExpectsAudit(std::in_range<std::int64_t>(l));
  return storage_capacity<gigabit, std::int64_t>(static_cast<std::int64_t>(l));
}
constexpr auto operator"" _q_Tbit(unsigned long long l)
{
  gsl_ExpectsAudit(std::in_range<std::int64_t>(l));
  return storage_capacity<terabit, std::int64_t>(static_cast<std::int64_t>(l));
}
constexpr auto operator"" _q_Pbit(unsigned long long l)
{
  gsl_ExpectsAudit(std::in_range<std::int64_t>(l));
  return storage_capacity<petabit, std::int64_t>(static_cast<std::int64_t>(l));
}
constexpr auto operator"" _q_Ebit(unsigned long long l)
{
  gsl_ExpectsAudit(std::in_range<std::int64_t>(l));
  return storage_capacity<exabit, std::int64_t>(static_cast<std::int64_t>(l));
}
constexpr auto operator"" _q_Zbit(unsigned long long l)
{
  gsl_ExpectsAudit(std::in_range<std::int64_t>(l));
  return storage_capacity<zettabit, std::int64_t>(static_cast<std::int64_t>(l));
}
constexpr auto operator"" _q_Ybit(unsigned long long l)
{
  gsl_ExpectsAudit(std::in_range<std::int64_t>(l));
  return storage_capacity<yottabit, std::int64_t>(static_cast<std::int64_t>(l));
}

constexpr auto operator"" _q_Kibit(unsigned long long l)
{
  gsl_ExpectsAudit(std::in_range<std::int64_t>(l));
  return storage_capacity<kibibit, std::int64_t>(static_cast<std::int64_t>(l));
}
constexpr auto operator"" _q_Mibit(unsigned long long l)
{
  gsl_ExpectsAudit(std::in_range<std::int64_t>(l));
  return storage_capacity<mebibit, std::int64_t>(static_cast<std::int64_t>(l));
}
constexpr auto operator"" _q_Gibit(unsigned long long l)
{
  gsl_ExpectsAudit(std::in_range<std::int64_t>(l));
  return storage_capacity<gibibit, std::int64_t>(static_cast<std::int64_t>(l));
}
constexpr auto operator"" _q_Tibit(unsigned long long l)
{
  gsl_ExpectsAudit(std::in_range<std::int64_t>(l));
  return storage_capacity<tebibit, std::int64_t>(static_cast<std::int64_t>(l));
}
constexpr auto operator"" _q_Pibit(unsigned long long l)
{
  gsl_ExpectsAudit(std::in_range<std::int64_t>(l));
  return storage_capacity<pebibit, std::int64_t>(static_cast<std::int64_t>(l));
}
constexpr auto operator"" _q_Eibit(unsigned long long l)
{
  gsl_ExpectsAudit(std::in_range<std::int64_t>(l));
  return storage_capacity<exbibit, std::int64_t>(static_cast<std::int64_t>(l));
}

// bytes
constexpr auto operator"" _q_B(unsigned long long l)
{
  gsl_ExpectsAudit(std::in_range<std::int64_t>(l));
  return storage_capacity<byte, std::int64_t>(static_cast<std::int64_t>(l));
}

constexpr auto operator"" _q_kB(unsigned long long l)
{
  gsl_ExpectsAudit(std::in_range<std::int64_t>(l));
  return storage_capacity<kilobyte, std::int64_t>(static_cast<std::int64_t>(l));
}
constexpr auto operator"" _q_MB(unsigned long long l)
{
  gsl_ExpectsAudit(std::in_range<std::int64_t>(l));
  return storage_capacity<megabyte, std::int64_t>(static_cast<std::int64_t>(l));
}
constexpr auto operator"" _q_GB(unsigned long long l)
{
  gsl_ExpectsAudit(std::in_range<std::int64_t>(l));
  return storage_capacity<gigabyte, std::int64_t>(static_cast<std::int64_t>(l));
}
constexpr auto operator"" _q_TB(unsigned long long l)
{
  gsl_ExpectsAudit(std::in_range<std::int64_t>(l));
  return storage_capacity<terabyte, std::int64_t>(static_cast<std::int64_t>(l));
}
constexpr auto operator"" _q_PB(unsigned long long l)
{
  gsl_ExpectsAudit(std::in_range<std::int64_t>(l));
  return storage_capacity<petabyte, std::int64_t>(static_cast<std::int64_t>(l));
}
constexpr auto operator"" _q_EB(unsigned long long l)
{
  gsl_ExpectsAudit(std::in_range<std::int64_t>(l));
  return storage_capacity<exabyte, std::int64_t>(static_cast<std::int64_t>(l));
}
constexpr auto operator"" _q_ZB(unsigned long long l)
{
  gsl_ExpectsAudit(std::in_range<std::int64_t>(l));
  return storage_capacity<zettabyte, std::int64_t>(static_cast<std::int64_t>(l));
}
constexpr auto operator"" _q_YB(unsigned long long l)
{
  gsl_ExpectsAudit(std::in_range<std::int64_t>(l));
  return storage_capacity<yottabyte, std::int64_t>(static_cast<std::int64_t>(l));
}

constexpr auto operator"" _q_KiB(unsigned long long l)
{
  gsl_ExpectsAudit(std::in_range<std::int64_t>(l));
  return storage_capacity<kibibyte, std::int64_t>(static_cast<std::int64_t>(l));
}
constexpr auto operator"" _q_MiB(unsigned long long l)
{
  gsl_ExpectsAudit(std::in_range<std::int64_t>(l));
  return storage_capacity<mebibyte, std::int64_t>(static_cast<std::int64_t>(l));
}
constexpr auto operator"" _q_GiB(unsigned long long l)
{
  gsl_ExpectsAudit(std::in_range<std::int64_t>(l));
  return storage_capacity<gibibyte, std::int64_t>(static_cast<std::int64_t>(l));
}
constexpr auto operator"" _q_TiB(unsigned long long l)
{
  gsl_ExpectsAudit(std::in_range<std::int64_t>(l));
  return storage_capacity<tebibyte, std::int64_t>(static_cast<std::int64_t>(l));
}
constexpr auto operator"" _q_PiB(unsigned long long l)
{
  gsl_ExpectsAudit(std::in_range<std::int64_t>(l));
  return storage_capacity<pebibyte, std::int64_t>(static_cast<std::int64_t>(l));
}
// constexpr auto operator"" _q_EiB(unsigned long long l) { gsl_ExpectsAudit(std::in_range<std::int64_t>(l)); return
// storage_capacity<exbibyte, std::int64_t>(static_cast<std::int64_t>(l)); }

}  // namespace literals

#endif  // UNITS_NO_LITERALS

#ifndef UNITS_NO_REFERENCES

namespace storage_capacity_references {

// bits
inline constexpr auto bit = reference<dim_storage_capacity, iec80000::bit>{};

inline constexpr auto kbit = reference<dim_storage_capacity, kilobit>{};
inline constexpr auto Mbit = reference<dim_storage_capacity, megabit>{};
inline constexpr auto Gbit = reference<dim_storage_capacity, gigabit>{};
inline constexpr auto Tbit = reference<dim_storage_capacity, terabit>{};
inline constexpr auto Pbit = reference<dim_storage_capacity, petabit>{};
inline constexpr auto Ebit = reference<dim_storage_capacity, exabit>{};
inline constexpr auto Zbit = reference<dim_storage_capacity, zettabit>{};
inline constexpr auto Ybit = reference<dim_storage_capacity, yottabit>{};

inline constexpr auto Kibit = reference<dim_storage_capacity, kibibit>{};
inline constexpr auto Mibit = reference<dim_storage_capacity, mebibit>{};
inline constexpr auto Gibit = reference<dim_storage_capacity, gibibit>{};
inline constexpr auto Tibit = reference<dim_storage_capacity, tebibit>{};
inline constexpr auto Pibit = reference<dim_storage_capacity, pebibit>{};
inline constexpr auto Eibit = reference<dim_storage_capacity, exbibit>{};

// bytes
inline constexpr auto B = reference<dim_storage_capacity, byte>{};

inline constexpr auto kB = reference<dim_storage_capacity, kilobyte>{};
inline constexpr auto MB = reference<dim_storage_capacity, megabyte>{};
inline constexpr auto GB = reference<dim_storage_capacity, gigabyte>{};
inline constexpr auto TB = reference<dim_storage_capacity, terabyte>{};
inline constexpr auto PB = reference<dim_storage_capacity, petabyte>{};
inline constexpr auto EB = reference<dim_storage_capacity, exabyte>{};
inline constexpr auto ZB = reference<dim_storage_capacity, zettabyte>{};
inline constexpr auto YB = reference<dim_storage_capacity, yottabyte>{};

inline constexpr auto KiB = reference<dim_storage_capacity, kibibyte>{};
inline constexpr auto MiB = reference<dim_storage_capacity, mebibyte>{};
inline constexpr auto GiB = reference<dim_storage_capacity, gibibyte>{};
inline constexpr auto TiB = reference<dim_storage_capacity, tebibyte>{};
inline constexpr auto PiB = reference<dim_storage_capacity, pebibyte>{};
// inline constexpr auto EiB = reference<dim_storage_capacity, exbibyte>{};

}  // namespace storage_capacity_references

namespace references {

using namespace storage_capacity_references;

}  // namespace references

#endif  // UNITS_NO_REFERENCES

}  // namespace units::isq::iec80000

#ifndef UNITS_NO_ALIASES

namespace units::aliases::isq::iec80000::inline storage_capacity {

// bits
template<Representation Rep = double>
using bit = units::isq::iec80000::storage_capacity<units::isq::iec80000::bit, Rep>;

template<Representation Rep = double>
using kbit = units::isq::iec80000::storage_capacity<units::isq::iec80000::kilobit, Rep>;
template<Representation Rep = double>
using Mbit = units::isq::iec80000::storage_capacity<units::isq::iec80000::megabit, Rep>;
template<Representation Rep = double>
using Gbit = units::isq::iec80000::storage_capacity<units::isq::iec80000::gigabit, Rep>;
template<Representation Rep = double>
using Tbit = units::isq::iec80000::storage_capacity<units::isq::iec80000::terabit, Rep>;
template<Representation Rep = double>
using Pbit = units::isq::iec80000::storage_capacity<units::isq::iec80000::petabit, Rep>;
template<Representation Rep = double>
using Ebit = units::isq::iec80000::storage_capacity<units::isq::iec80000::exabit, Rep>;
template<Representation Rep = double>
using Zbit = units::isq::iec80000::storage_capacity<units::isq::iec80000::zettabit, Rep>;
template<Representation Rep = double>
using Ybit = units::isq::iec80000::storage_capacity<units::isq::iec80000::yottabit, Rep>;

template<Representation Rep = double>
using Kibit = units::isq::iec80000::storage_capacity<units::isq::iec80000::kibibit, Rep>;
template<Representation Rep = double>
using Mibit = units::isq::iec80000::storage_capacity<units::isq::iec80000::mebibit, Rep>;
template<Representation Rep = double>
using Gibit = units::isq::iec80000::storage_capacity<units::isq::iec80000::gibibit, Rep>;
template<Representation Rep = double>
using Tibit = units::isq::iec80000::storage_capacity<units::isq::iec80000::tebibit, Rep>;
template<Representation Rep = double>
using Pibit = units::isq::iec80000::storage_capacity<units::isq::iec80000::pebibit, Rep>;
template<Representation Rep = double>
using Eibit = units::isq::iec80000::storage_capacity<units::isq::iec80000::exbibit, Rep>;

// bytes
template<Representation Rep = double>
using B = units::isq::iec80000::storage_capacity<units::isq::iec80000::byte, Rep>;

template<Representation Rep = double>
using kB = units::isq::iec80000::storage_capacity<units::isq::iec80000::kilobyte, Rep>;
template<Representation Rep = double>
using MB = units::isq::iec80000::storage_capacity<units::isq::iec80000::megabyte, Rep>;
template<Representation Rep = double>
using GB = units::isq::iec80000::storage_capacity<units::isq::iec80000::gigabyte, Rep>;
template<Representation Rep = double>
using TB = units::isq::iec80000::storage_capacity<units::isq::iec80000::terabyte, Rep>;
template<Representation Rep = double>
using PB = units::isq::iec80000::storage_capacity<units::isq::iec80000::petabyte, Rep>;
template<Representation Rep = double>
using EB = units::isq::iec80000::storage_capacity<units::isq::iec80000::exabyte, Rep>;
template<Representation Rep = double>
using ZB = units::isq::iec80000::storage_capacity<units::isq::iec80000::zettabyte, Rep>;
template<Representation Rep = double>
using YB = units::isq::iec80000::storage_capacity<units::isq::iec80000::yottabyte, Rep>;

template<Representation Rep = double>
using KiB = units::isq::iec80000::storage_capacity<units::isq::iec80000::kibibyte, Rep>;
template<Representation Rep = double>
using MiB = units::isq::iec80000::storage_capacity<units::isq::iec80000::mebibyte, Rep>;
template<Representation Rep = double>
using GiB = units::isq::iec80000::storage_capacity<units::isq::iec80000::gibibyte, Rep>;
template<Representation Rep = double>
using TiB = units::isq::iec80000::storage_capacity<units::isq::iec80000::tebibyte, Rep>;
template<Representation Rep = double>
using PiB = units::isq::iec80000::storage_capacity<units::isq::iec80000::pebibyte, Rep>;
// template<Representation Rep = double> using EiB =
// units::isq::iec80000::storage_capacity<units::isq::iec80000::exbibyte, Rep>;

}  // namespace units::aliases::isq::iec80000::inline storage_capacity

#endif  // UNITS_NO_ALIASES<|MERGE_RESOLUTION|>--- conflicted
+++ resolved
@@ -53,12 +53,8 @@
 struct pebibit : prefixed_unit<pebibit, pebi, bit> {};
 struct exbibit : prefixed_unit<exbibit, exbi, bit> {};
 
-struct byte : named_scaled_unit<byte, "B", ratio(8), bit> {};
-
-<<<<<<< HEAD
-struct byte : named_scaled_unit<byte, "B", si::prefix, as_magnitude<8>(), bit> {};
-=======
->>>>>>> 8c0f9d4f
+struct byte : named_scaled_unit<byte, "B", as_magnitude<8>(), bit> {};
+
 struct kilobyte : prefixed_unit<kilobyte, si::kilo, byte> {};
 struct megabyte : prefixed_unit<megabyte, si::mega, byte> {};
 struct gigabyte : prefixed_unit<gigabyte, si::giga, byte> {};
